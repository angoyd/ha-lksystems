--- conflicted
+++ resolved
@@ -41,8 +41,6 @@
 
 _LOGGER = logging.getLogger(__name__)
 
-<<<<<<< HEAD
-=======
 LK_CUBICSECURE_SENSORS: dict[str, SensorEntityDescription] = {
     "volumetotalday": SensorEntityDescription(
         key="volumeTotalDay",
@@ -218,801 +216,12 @@
     ),
 }
 
->>>>>>> 0e54e8f2
 
 async def async_setup_entry(
     hass: HomeAssistant,
     entry: ConfigEntry,
     async_add_entities: AddEntitiesCallback,
 ) -> None:
-<<<<<<< HEAD
-    """Set up LK Systems sensor based on a config entry."""
-    coordinator = hass.data[DOMAIN][entry.entry_id]
-
-    entities = []
-    processed_devices = set()  # Track processed devices to avoid duplicates
-    created_entity_ids = set()  # Track entity IDs to avoid duplicates
-
-    # Log all available devices from API response
-    _LOGGER.debug("Processing devices from API response")
-
-    # First identify and organize by hubs
-    hub_map = {}  # Maps hub identities to hub information
-    device_to_hub_map = {}  # Maps device identities to their parent hub identity
-
-    # Step 1: Find all hubs
-    if coordinator.data and "devices" in coordinator.data:
-        for device in coordinator.data["devices"]:
-            if not device.get("deviceTitle"):
-                continue
-
-            device_title = device.get("deviceTitle", {})
-
-            if device_title.get("deviceType") == "cubicsecure":
-                _LOGGER.debug(
-                    "Setting up LK Cubic sensors for %s",
-                    coordinator.data["cubic_machine_info"]["zone"]["zoneName"],
-                )
-                for key, description in LK_CUBICSECURE_SENSORS.items():
-                    if key == "volumetotal":
-                        entities.append(LKCubicSensor(coordinator, description))
-                    if key == "volumetotalday":
-                        entities.append(LKCubicSensor(coordinator, description))
-                    if key == "tempWaterAverage":
-                        entities.append(LKCubicSensor(coordinator, description))
-                    if key == "tempWaterMin":
-                        entities.append(LKCubicSensor(coordinator, description))
-                    if key == "tempWaterMax":
-                        entities.append(LKCubicSensor(coordinator, description))
-                    if key == "waterPressure":
-                        entities.append(LKCubicSensor(coordinator, description))
-                    if key == "ambientTemp":
-                        entities.append(LKCubicSensor(coordinator, description))
-                    if key == "lastStatus":
-                        entities.append(LKCubicSensor(coordinator, description))
-                    if key == "cacheUpdated":
-                        entities.append(LKCubicSensor(coordinator, description))
-                    if key == "leak.leakState":
-                        entities.append(LKCubicSensor(coordinator, description))
-                    if key == "leak.meanFlow":
-                        entities.append(LKCubicSensor(coordinator, description))
-                    if key == "leak.dateStartedAt":
-                        entities.append(LKCubicSensor(coordinator, description))
-                    if key == "leak.dateUpdatedAt":
-                        entities.append(LKCubicSensor(coordinator, description))
-                    if key == "leak.acknowledged":
-                        entities.append(LKCubicSensor(coordinator, description))
-
-                for key, description in LK_CUBICSECURE_CONFIG_SENSORS.items():
-                    if key == "valveState":
-                        entities.append(
-                            LKCubicSensor(
-                                coordinator, description, data_source="configuration"
-                            )
-                        )
-                    if key == "firmwareVersion":
-                        entities.append(
-                            LKCubicSensor(
-                                coordinator, description, data_source="configuration"
-                            )
-                        )
-                    if key == "hardwareVersion":
-                        entities.append(
-                            LKCubicSensor(
-                                coordinator, description, data_source="configuration"
-                            )
-                        )
-
-                async_add_entities(entities, True)
-
-            # Collect all hubs
-            if device_title.get("deviceType") == "arc-hub":
-                device_id = device.get("mac", "unknown")
-                hub_identity = device_title.get("identity") or device_id
-
-                hub_map[hub_identity] = {
-                    "device": device,
-                    "name": device_title.get("name", "LK ARC Hub"),
-                    "children": [],
-                    "parent": device_title.get("parentIdentity"),
-                }
-                _LOGGER.debug("Found hub device: %s", hub_identity)
-
-    # Also collect hubs from hub_data
-    if coordinator.data.get("hub_data"):
-        for hub_id, hub_data in coordinator.data["hub_data"].items():
-            if hub_id in hub_map:
-                continue  # Already found this hub
-
-            # Create hub entry from hub_id if it's in a MAC address format
-            if isinstance(hub_id, str) and ":" in hub_id:
-                # Try to find the hub in devices first for more details
-                hub_found = False
-                for device in coordinator.data.get("devices", []):
-                    if (
-                        device.get("mac") == hub_id
-                        or device.get("deviceTitle", {}).get("identity") == hub_id
-                    ):
-                        device_title = device.get("deviceTitle", {})
-                        hub_map[hub_id] = {
-                            "device": device,
-                            "name": device_title.get(
-                                "name", f"LK ARC Hub {hub_id[-5:]}"
-                            ),
-                            "children": [],
-                            "parent": device_title.get("parentIdentity"),
-                        }
-                        hub_found = True
-                        break
-
-                # If not found in devices, create a minimal entry
-                if not hub_found:
-                    hub_map[hub_id] = {
-                        "device": {
-                            "mac": hub_id,
-                            "deviceTitle": {
-                                "identity": hub_id,
-                                "deviceType": "arc-hub",
-                            },
-                        },
-                        "name": f"LK ARC Hub {hub_id[-5:]}",
-                        "children": [],
-                        "parent": None,
-                    }
-                _LOGGER.debug("Found hub from hub_data: %s", hub_id)
-
-    # Step 2: Associate child devices with their parent hubs
-    if coordinator.data and "devices" in coordinator.data:
-        for device in coordinator.data["devices"]:
-            if not device.get("deviceTitle"):
-                continue
-
-            device_title = device.get("deviceTitle", {})
-
-            # Skip hubs, already processed
-            if device_title.get("deviceType") == "arc-hub":
-                continue
-
-            # Find parent hub for this device
-            parent_identity = device_title.get("parentIdentity")
-            if parent_identity and parent_identity in hub_map:
-                device_id = device.get("mac")
-                device_identity = device_title.get("identity") or device_id
-
-                # Add to parent's children list
-                hub_map[parent_identity]["children"].append(device_identity)
-
-                # Map device to its parent hub
-                device_to_hub_map[device_identity] = parent_identity
-                _LOGGER.debug(
-                    "Device %s belongs to hub %s", device_identity, parent_identity
-                )
-
-    # Also check hub_data for child devices
-    if coordinator.data.get("hub_data"):
-        for hub_id, hub_data in coordinator.data["hub_data"].items():
-            if isinstance(hub_data, dict) and "devices" in hub_data:
-                for device in hub_data["devices"]:
-                    device_title = device.get("deviceTitle", {})
-                    if not device_title:
-                        continue
-
-                    # Skip if this is a hub
-                    if device_title.get("deviceType") == "arc-hub":
-                        continue
-
-                    device_id = device.get("mac")
-                    device_identity = device_title.get("identity") or device_id
-
-                    # Determine parent hub - use the current hub_id if no explicit parent
-                    parent_identity = device_title.get("parentIdentity") or hub_id
-
-                    if parent_identity in hub_map:
-                        # Add to parent's children list if not already there
-                        if device_identity not in hub_map[parent_identity]["children"]:
-                            hub_map[parent_identity]["children"].append(device_identity)
-
-                        # Map device to its parent hub
-                        device_to_hub_map[device_identity] = parent_identity
-                        _LOGGER.debug(
-                            "Device %s from hub_data belongs to hub %s",
-                            device_identity,
-                            parent_identity,
-                        )
-
-    # Step 3: Create hub entities first
-    hub_entities = []
-    for hub_identity, hub_info in hub_map.items():
-        entity_id = f"{DOMAIN}_{hub_identity}_status"
-        if entity_id not in created_entity_ids:
-            hub_entity = LKArcHubEntity(
-                coordinator,
-                hub_info["device"],
-                "status",
-                "Status",
-                "mdi:router-wireless",
-                None,
-                None,
-            )
-            hub_entities.append(hub_entity)
-            created_entity_ids.add(entity_id)
-            _LOGGER.debug(
-                "Created hub entity: %s with %d children",
-                entity_id,
-                len(hub_info["children"]),
-            )
-
-    if hub_entities:
-        async_add_entities(hub_entities)
-
-    # Step 4: Create sensor entities for child devices, with proper parent references
-    sensor_entities = []
-
-    # Process child devices from main device list
-    if coordinator.data and "devices" in coordinator.data:
-        for device in coordinator.data["devices"]:
-            if not device.get("deviceTitle"):
-                continue
-
-            device_title = device.get("deviceTitle", {})
-
-            # Skip hubs
-            if device_title.get("deviceType") == "arc-hub":
-                continue
-
-            # Process sensor data
-            if (
-                device_title.get("deviceGroup") == "arc"
-                and device_title.get("deviceType") == "arc-sense"
-            ):
-                device_id = device.get("mac")
-                device_identity = device_title.get("identity") or device_id
-
-                # Get parent hub for this device
-                parent_hub = device_to_hub_map.get(device_identity)
-
-                # Set parent in device data for the entity creation
-                if parent_hub and "deviceTitle" in device:
-                    device["deviceTitle"]["parentIdentity"] = parent_hub
-
-                # Add temperature entity
-                if (
-                    "measurement" in device
-                    and device["measurement"].get("currentTemperature") is not None
-                ):
-                    entity_id = f"{DOMAIN}_{device_identity}_temperature"
-                    if entity_id not in created_entity_ids:
-                        sensor_entities.append(
-                            LKArcSensorEntity(
-                                coordinator,
-                                device,
-                                "temperature",
-                                "Temperature",
-                                "mdi:thermometer",
-                                SensorDeviceClass.TEMPERATURE,
-                                SensorStateClass.MEASUREMENT,
-                                UnitOfTemperature.CELSIUS,
-                            )
-                        )
-                        created_entity_ids.add(entity_id)
-
-                # Add humidity entity
-                if (
-                    "measurement" in device
-                    and device["measurement"].get("currentHumidity") is not None
-                ):
-                    entity_id = f"{DOMAIN}_{device_identity}_humidity"
-                    if entity_id not in created_entity_ids:
-                        sensor_entities.append(
-                            LKArcSensorEntity(
-                                coordinator,
-                                device,
-                                "humidity",
-                                "Humidity",
-                                "mdi:water-percent",
-                                SensorDeviceClass.HUMIDITY,
-                                SensorStateClass.MEASUREMENT,
-                                PERCENTAGE,
-                            )
-                        )
-                        created_entity_ids.add(entity_id)
-
-                # Add battery entity
-                if (
-                    "measurement" in device
-                    and device["measurement"].get("currentBattery") is not None
-                ):
-                    entity_id = f"{DOMAIN}_{device_identity}_battery"
-                    if entity_id not in created_entity_ids:
-                        sensor_entities.append(
-                            LKArcSensorEntity(
-                                coordinator,
-                                device,
-                                "battery",
-                                "Battery",
-                                "mdi:battery",
-                                SensorDeviceClass.BATTERY,
-                                SensorStateClass.MEASUREMENT,
-                                PERCENTAGE,
-                            )
-                        )
-                        created_entity_ids.add(entity_id)
-
-                # Add RSSI entity
-                if (
-                    "measurement" in device
-                    and device["measurement"].get("currentRssi") is not None
-                ):
-                    entity_id = f"{DOMAIN}_{device_identity}_rssi"
-                    if entity_id not in created_entity_ids:
-                        sensor_entities.append(
-                            LKArcSensorEntity(
-                                coordinator,
-                                device,
-                                "rssi",
-                                "RSSI",
-                                "mdi:wifi",
-                                SensorDeviceClass.SIGNAL_STRENGTH,
-                                SensorStateClass.MEASUREMENT,
-                                SIGNAL_STRENGTH_DECIBELS_MILLIWATT,
-                            )
-                        )
-                        created_entity_ids.add(entity_id)
-
-    # Also process from hub_data which often has more detailed information
-    if sensor_entities:
-        async_add_entities(sensor_entities)
-        _LOGGER.debug("Added %d sensor entities", len(sensor_entities))
-
-
-class LKArcSensorEntity(CoordinatorEntity, SensorEntity):
-    """Representation of an LK Systems sensor entity."""
-
-    def __init__(
-        self,
-        coordinator: LKSystemCoordinator,
-        device: dict,
-        entity_key: str,
-        name_suffix: str,
-        icon: str,
-        device_class: Optional[str] = None,
-        state_class: Optional[str] = None,
-        unit_of_measurement: Optional[str] = None,
-    ) -> None:
-        """Initialize the sensor."""
-        super().__init__(coordinator)
-
-        self._device = device
-        self._entity_key = entity_key
-        self._device_class = device_class
-        self._attr_icon = icon
-        self._attr_state_class = state_class
-        self._attr_unit_of_measurement = unit_of_measurement
-
-        # Get device info
-        device_title = device.get("deviceTitle", {})
-
-        # Get identity which is more reliable than mac address
-        device_id = device.get("mac")
-        device_identity = device_title.get("identity") or device_id
-        device_type = device_title.get("deviceType", "unknown")
-
-        # Check if this is a thermostat-capable device
-        self._is_thermostat = (
-            device_title.get("deviceGroup") == "arc"
-            and device_title.get("deviceType") == "arc-sense"
-            and device_title.get("deviceRole") == "arc-tune"
-        )
-
-        # Store identity for reliable device lookup
-        self._device_identity = device_identity
-
-        # Get parent identity (hub/gateway) - crucial for proper via_device relationship
-        parent_identity = device_title.get("parentIdentity")
-
-        # Set entity unique ID (must be consistent and unique)
-        self._attr_unique_id = f"{DOMAIN}_{device_identity}_{entity_key}"
-
-        # Set entity name using friendly name if available
-        friendly_name = device_title.get("name")
-        if friendly_name:
-            self._attr_name = f"{friendly_name} {name_suffix}"
-        else:
-            room_name = (
-                device_title.get("zone", {}).get("zoneName")
-                if device_title.get("zone")
-                else None
-            )
-            if room_name:
-                self._attr_name = f"LK {room_name} {name_suffix}"
-            else:
-                self._attr_name = f"LK Sensor {name_suffix}"
-
-        # Get zone info for naming
-        zone_name = None
-        if "zone" in device_title and device_title["zone"].get("zoneName"):
-            zone_name = device_title["zone"].get("zoneName")
-
-        # Set up device info with proper connection to parent if available
-        device_info = {
-            "identifiers": {(DOMAIN, device_identity)},
-            "name": self._attr_name.replace(f" {name_suffix}", ""),
-            "manufacturer": "LK Systems",
-            "model": device_type,
-        }
-
-        # Always set via_device to parent hub if available
-        if parent_identity:
-            device_info["via_device"] = (DOMAIN, parent_identity)
-            _LOGGER.debug(
-                "Device %s connected via %s", device_identity, parent_identity
-            )
-
-        self._attr_device_info = DeviceInfo(**device_info)
-
-    @property
-    def available(self) -> bool:
-        """Return if entity is available."""
-        if not self.coordinator.last_update_success:
-            return False
-
-        # Check if device still exists in coordinator data using both mac and identity
-        for device in self.coordinator.data.get("devices", []):
-            device_title = device.get("deviceTitle", {})
-            if (
-                device.get("mac") == self._device.get("mac")
-                or device_title.get("identity") == self._device_identity
-            ):
-                return True
-
-        # Also check hub_data
-        if "hub_data" in self.coordinator.data:
-            for hub_id, hub_data in self.coordinator.data["hub_data"].items():
-                if isinstance(hub_data, dict) and "devices" in hub_data:
-                    for device in hub_data["devices"]:
-                        device_title = device.get("deviceTitle", {})
-                        if (
-                            device.get("mac") == self._device.get("mac")
-                            or device_title.get("identity") == self._device_identity
-                        ):
-                            return True
-
-        return False
-
-    @property
-    def native_value(self) -> Any:
-        """Return the value of the sensor."""
-        # First check device_details for the most up-to-date information
-        if "device_details" in self.coordinator.data:
-            device_details = self.coordinator.data["device_details"].get(
-                self._device_identity
-            )
-            if device_details and "measurement" in device_details:
-                measurement = device_details["measurement"]
-                if self._entity_key == "temperature":
-                    temp_value = measurement.get("currentTemperature")
-                    if temp_value is not None:
-                        _LOGGER.debug(
-                            "Using temperature from direct measurement: %s for %s",
-                            temp_value,
-                            self._device_identity,
-                        )
-                        return float(temp_value) / 10
-                elif self._entity_key == "humidity":
-                    humid_value = measurement.get("currentHumidity")
-                    if humid_value is not None:
-                        _LOGGER.debug(
-                            "Using humidity from direct measurement: %s for %s",
-                            humid_value,
-                            self._device_identity,
-                        )
-                        return float(humid_value) / 10
-                elif self._entity_key == "battery":
-                    battery = measurement.get("currentBattery")
-                    if battery is not None:
-                        _LOGGER.debug(
-                            "Using battery from direct measurement: %s for %s",
-                            battery,
-                            self._device_identity,
-                        )
-                        return battery
-                elif self._entity_key == "rssi":
-                    rssi = measurement.get("currentRssi")
-                    if rssi is not None:
-                        _LOGGER.debug(
-                            "Using RSSI from direct measurement: %s for %s",
-                            rssi,
-                            self._device_identity,
-                        )
-                        return rssi
-                elif self._entity_key == "desired_temperature":
-                    temp_value = measurement.get("desiredTemperature")
-                    if temp_value is not None:
-                        _LOGGER.debug(
-                            "Using desired temp from direct measurement: %s for %s",
-                            temp_value,
-                            self._device_identity,
-                        )
-                        return float(temp_value) / 10
-
-        # Then check the devices list
-        for device in self.coordinator.data.get("devices", []):
-            device_title = device.get("deviceTitle", {})
-            if (
-                device.get("mac") == self._device.get("mac")
-                or device_title.get("identity") == self._device_identity
-            ):
-                if "measurement" in device:
-                    if self._entity_key == "temperature":
-                        # Temperature values need to be divided by 10 to get Celsius
-                        temp_value = device["measurement"].get("currentTemperature")
-                        return (
-                            float(temp_value) / 10 if temp_value is not None else None
-                        )
-                    elif self._entity_key == "humidity":
-                        # Humidity values need to be divided by 10 to get percentage
-                        humid_value = device["measurement"].get("currentHumidity")
-                        return (
-                            float(humid_value) / 10 if humid_value is not None else None
-                        )
-                    elif self._entity_key == "battery":
-                        return device["measurement"].get("currentBattery")
-                    elif self._entity_key == "rssi":
-                        return device["measurement"].get("currentRssi")
-                    elif self._entity_key == "desired_temperature":
-                        # Desired temperature also needs division by 10
-                        temp_value = device["measurement"].get("desiredTemperature")
-                        return (
-                            float(temp_value) / 10 if temp_value is not None else None
-                        )
-
-        # Check hub_data as well for the most up-to-date information
-        if "hub_data" in self.coordinator.data:
-            for hub_id, hub_data in self.coordinator.data["hub_data"].items():
-                if isinstance(hub_data, dict) and "devices" in hub_data:
-                    for device in hub_data["devices"]:
-                        device_title = device.get("deviceTitle", {})
-                        if (
-                            device.get("mac") == self._device.get("mac")
-                            or device_title.get("identity") == self._device_identity
-                        ):
-                            if "measurement" in device:
-                                if self._entity_key == "temperature":
-                                    temp_value = device["measurement"].get(
-                                        "currentTemperature"
-                                    )
-                                    return (
-                                        float(temp_value) / 10
-                                        if temp_value is not None
-                                        else None
-                                    )
-                                elif self._entity_key == "humidity":
-                                    humid_value = device["measurement"].get(
-                                        "currentHumidity"
-                                    )
-                                    return (
-                                        float(humid_value) / 10
-                                        if humid_value is not None
-                                        else None
-                                    )
-                                elif self._entity_key == "battery":
-                                    return device["measurement"].get("currentBattery")
-                                elif self._entity_key == "rssi":
-                                    return device["measurement"].get("currentRssi")
-                                elif self._entity_key == "desired_temperature":
-                                    temp_value = device["measurement"].get(
-                                        "desiredTemperature"
-                                    )
-                                    return (
-                                        float(temp_value) / 10
-                                        if temp_value is not None
-                                        else None
-                                    )
-
-        return None
-
-    async def async_update(self) -> None:
-        """Update the entity by forcing a new measurement."""
-        _LOGGER.warning(
-            "Force updating entity: %s (%s)", self._attr_name, self._device_identity
-        )
-
-        # Request specific update for this device
-        if hasattr(self.coordinator, "force_device_update"):
-            try:
-                await self.coordinator.force_device_update(self._device_identity)
-                _LOGGER.warning(
-                    "Manual update completed for device: %s", self._device_identity
-                )
-            except Exception as ex:
-                _LOGGER.error("Error during manual device update: %s", ex)
-
-        # Call parent update method
-        await super().async_update()
-
-    @callback
-    def _handle_coordinator_update(self) -> None:
-        """Handle updated data from the coordinator."""
-        _LOGGER.info(
-            "Handling coordinator update for %s (%s)",
-            self._attr_name,
-            self._device_identity,
-        )
-
-        # Add explicit check for value changes
-        old_value = self._attr_native_value
-        new_value = self.native_value
-
-        if old_value != new_value:
-            _LOGGER.warning(
-                "Value changed for %s: %s -> %s", self._attr_name, old_value, new_value
-            )
-
-        self.async_write_ha_state()
-
-    @property
-    def extra_state_attributes(self) -> dict[str, Any]:
-        """Return additional sensor attributes."""
-        attrs = {}
-
-        # Add information about update intervals
-        if self.coordinator and hasattr(self.coordinator, "update_interval"):
-            attrs["update_interval_minutes"] = (
-                self.coordinator.update_interval.total_seconds() / 60
-            )
-
-        # Add last update time
-        if self.coordinator and hasattr(self.coordinator, "_last_update_time"):
-            attrs["last_updated"] = self.coordinator._last_update_time.isoformat()
-
-        # Add next scheduled update time
-        if (
-            self.coordinator
-            and hasattr(self.coordinator, "update_interval")
-            and hasattr(self.coordinator, "_last_update_time")
-        ):
-            next_update = (
-                self.coordinator._last_update_time + self.coordinator.update_interval
-            )
-            attrs["next_update"] = next_update.isoformat()
-
-        # Add refresh button attribute with a timestamp to force UI refresh
-        attrs["refresh_timestamp"] = dt_util.now().timestamp()
-
-        return attrs
-
-
-class LKArcHubEntity(CoordinatorEntity, SensorEntity):
-    """Representation of an LK Systems ARC Hub entity."""
-
-    def __init__(
-        self,
-        coordinator: LKSystemCoordinator,
-        device: dict,
-        entity_key: str,
-        name_suffix: str,
-        icon: str,
-        device_class: Optional[str] = None,
-        state_class: Optional[str] = None,
-    ) -> None:
-        """Initialize the sensor."""
-        super().__init__(coordinator)
-
-        self._device = device
-        self._entity_key = entity_key
-        self._device_class = device_class
-        self._attr_icon = icon
-        self._attr_state_class = state_class
-
-        # Get device info
-        device_title = device.get("deviceTitle", {})
-
-        # Get identity which is more reliable than mac address
-        device_id = device.get("mac")
-        device_identity = device_title.get("identity") or device_id
-        device_type = device_title.get("deviceType", "unknown")
-
-        # Store identity for reliable device lookup
-        self._device_identity = device_identity
-
-        # Get parent identity if available (for hub hierarchy)
-        parent_identity = device_title.get("parentIdentity")
-
-        # Create unique ID using identity if available, otherwise mac
-        self._attr_unique_id = f"{DOMAIN}_{device_identity}_{entity_key}"
-
-        # Set name - use device name if available
-        friendly_name = device_title.get("name")
-        if friendly_name:
-            self._attr_name = f"{friendly_name} {name_suffix}"
-        else:
-            self._attr_name = f"LK ARC Hub {name_suffix}"
-
-        # Set up device info
-        device_info = {
-            "identifiers": {(DOMAIN, device_identity)},
-            "name": self._attr_name.replace(f" {name_suffix}", ""),
-            "manufacturer": "LK Systems",
-            "model": device_type,
-            "sw_version": None,
-        }
-
-        # Add via_device connection to parent if parent identity exists
-        # This handles the case of hub hierarchies where hubs connect through other hubs
-        if parent_identity:
-            device_info["via_device"] = (DOMAIN, parent_identity)
-            _LOGGER.debug(
-                "Hub device %s connected via %s", device_identity, parent_identity
-            )
-
-        self._attr_device_info = DeviceInfo(**device_info)
-
-    @property
-    def device_class(self) -> Optional[str]:
-        """Return the device class."""
-        return self._device_class
-
-    @property
-    def native_value(self) -> Any:
-        """Return the value of the sensor."""
-        # First check the device_details dictionary which has the most up-to-date information
-        if "device_details" in self.coordinator.data:
-            device_details = self.coordinator.data["device_details"].get(
-                self._device_identity
-            )
-            if device_details and "measurement" in device_details:
-                if self._entity_key == "status":
-                    return device_details["measurement"].get(
-                        "connectionState", "Unknown"
-                    )
-
-        # Then check the devices list
-        for device in self.coordinator.data.get("devices", []):
-            # Check both mac and identity for matching
-            device_title = device.get("deviceTitle", {})
-            if (
-                device.get("mac") == self._device.get("mac")
-                or device_title.get("identity") == self._device_identity
-            ):
-                if self._entity_key == "status":
-                    # Return connection status if available
-                    if "measurement" in device:
-                        return device["measurement"].get("connectionState", "Unknown")
-
-        # Finally check hub_data - this often has the most up-to-date thermostat information
-        if "hub_data" in self.coordinator.data:
-            for hub_id, hub_data in self.coordinator.data["hub_data"].items():
-                if isinstance(hub_data, dict) and "devices" in hub_data:
-                    for device in hub_data["devices"]:
-                        device_title = device.get("deviceTitle", {})
-                        if (
-                            device.get("mac") == self._device.get("mac")
-                            or device_title.get("identity") == self._device_identity
-                        ):
-                            if self._entity_key == "status":
-                                if "measurement" in device:
-                                    # Log when we find a matching thermostat device
-                                    if device_title.get("deviceRole") == "arc-tune":
-                                        _LOGGER.debug(
-                                            "Found thermostat device %s in hub %s with state: %s",
-                                            self._device_identity,
-                                            hub_id,
-                                            device["measurement"].get(
-                                                "connectionState", "Connected"
-                                            ),
-                                        )
-                                    return device["measurement"].get(
-                                        "connectionState", "Connected"
-                                    )
-                                return "Connected"
-
-        return None
-
-    @callback
-    def _handle_coordinator_update(self) -> None:
-        """Handle updated data from the coordinator."""
-        self.async_write_ha_state()
-=======
     """Set up the LK system cubic sensor."""
     coordinator: LKSystemCoordinator = hass.data[DOMAIN][entry.entry_id]
     entities: list[AbstractLkCubicSensor] = []
@@ -1060,7 +269,6 @@
         if key == "hardwareVersion":
             entities.append(LKCubicSensor(coordinator, description, data_source="configuration"))
     async_add_entities(entities, True)
->>>>>>> 0e54e8f2
 
 
 class AbstractLkCubicSensor(CoordinatorEntity[LKSystemCoordinator], SensorEntity):
@@ -1151,13 +359,8 @@
         if self._data_source == "configuration":
             if self._data_key in self._coordinator.data["cubic_configuration"]:
                 return self._coordinator.data["cubic_configuration"][self._data_key]
-<<<<<<< HEAD
-            elif "." in self._data_key:
-                keys = self._data_key.split(".")
-=======
             elif '.' in self._data_key:
                 keys = self._data_key.split('.')
->>>>>>> 0e54e8f2
                 value = self._coordinator.data["cubic_configuration"]
                 for key in keys:
                     value = value.get(key, None)
@@ -1166,21 +369,12 @@
                 return value
             return None
         elif self._data_source == "measurement":
-<<<<<<< HEAD
-            _LOGGER.debug("Getting measurement for key: %s", self._data_key)
-            _LOGGER.debug(self._coordinator.data["cubic_last_measurement"])
-            if self._data_key in self._coordinator.data["cubic_last_measurement"]:
-                return self._coordinator.data["cubic_last_measurement"][self._data_key]
-            elif "." in self._data_key:
-                keys = self._data_key.split(".")
-=======
             _LOGGER.info("Getting measurement for key: %s", self._data_key)
             _LOGGER.info(self._coordinator.data["cubic_last_measurement"])
             if self._data_key in self._coordinator.data["cubic_last_measurement"]:
                 return self._coordinator.data["cubic_last_measurement"][self._data_key]
             elif '.' in self._data_key:
                 keys = self._data_key.split('.')
->>>>>>> 0e54e8f2
                 value = self._coordinator.data["cubic_last_measurement"]
                 for key in keys:
                     value = value.get(key, None)
