"""LK Systems integration."""

from __future__ import annotations
<<<<<<< HEAD

=======
from .pylksystems import LKSystemsManager, LKThresholds, LKPressureThresholds
from datetime import time, timedelta
>>>>>>> 0e54e8f2
import logging
from typing import TypedDict
from datetime import timedelta
import asyncio
import base64
import json
from typing import Any, Dict
import time

# Make sure jwt is installed using: pip install pyjwt
try:
    import jwt
except ImportError:
    jwt = None

from homeassistant.exceptions import HomeAssistantError, ConfigEntryAuthFailed
from homeassistant.config_entries import ConfigEntry
from homeassistant.const import CONF_PASSWORD, CONF_USERNAME, Platform
from homeassistant.core import HomeAssistant
from homeassistant.helpers.typing import ConfigType
<<<<<<< HEAD
from homeassistant.helpers.update_coordinator import (
    DataUpdateCoordinator,
    UpdateFailed,
)
=======

from homeassistant.exceptions import ConfigEntryAuthFailed, HomeAssistantError
from homeassistant.helpers import config_validation as cv
from homeassistant.helpers.dispatcher import async_dispatcher_send
from homeassistant.helpers.update_coordinator import DataUpdateCoordinator, UpdateFailed
>>>>>>> 0e54e8f2
from homeassistant.util import dt as dt_util
import voluptuous as vol
from homeassistant.helpers import config_validation as cv

from .const import CONF_UPDATE_INTERVAL, DEFAULT_UPDATE_INTERVAL, DOMAIN
from .pylksystems import (
    LKSystemsManager,
    LKSystemsError,
    LKThresholds,
    LKPressureThresholds,
)
from .services import async_setup_services

from .services import async_setup_services

_LOGGER = logging.getLogger(__name__)

# Define the platforms we support
PLATFORMS = [Platform.SENSOR, Platform.CLIMATE]


class LkStructureResp(TypedDict):
    """API response structure"""
    realestateId: str
    name: str
    city: str
    address: str
    zip: str
    country: str
    ownerId: str
    cubic_machine_info: LkStructureMashine
    cubic_last_measurement: LkCubicSecureResp
    cubic_configuration: LKCubicSecureConfigResp
    cacheUpdated: int
    update_time: str
    next_update_time: str

class LKCubicSecureConfigResp(TypedDict):
    """Cubic secure configuration structure"""
    firmwareVersion: str
    hardwareVersion: int
    timeZonePosix: str
    pressureTestSchedule: LKPressureTestSchedule
    valveState: str
    thresholds: LKThresholds
    links: list
    paired: dict
    muteLeak: int
    cacheTimer: int
    cacheUpdated: int

class LKPressureTestSchedule(TypedDict):
    """Pressure test schedule structure"""
    hour: int
    minute: int

class LKLeakInfo(TypedDict):
    """Leak info structure"""
    leakState: str
    meanFlow: float
    dateStartedAt: int
    dateUpdatedAt: int
    acknowledged: bool

class LKCubicSecureConfigResp(TypedDict):
    """Cubic secure configuration structure"""

    firmwareVersion: str
    hardwareVersion: int
    timeZonePosix: str
    pressureTestSchedule: LKPressureTestSchedule
    valveState: str
    thresholds: LKThresholds
    links: list
    paired: dict
    muteLeak: int
    cacheTimer: int
    cacheUpdated: int


class LKPressureTestSchedule(TypedDict):
    """Pressure test schedule structure"""

    hour: int
    minute: int


class LKLeakInfo(TypedDict):
    """Leak info structure"""

    leakState: str
    meanFlow: float
    dateStartedAt: int
    dateUpdatedAt: int
    acknowledged: bool


class LkCubicSecureResp(TypedDict):
    """API response structure"""
    serialNumber: str
    connectionState: str
    rssi: int
    currentRssi: int
    valveState: str
    lastStatus: int
    type: float
    subType: float
    tempAmbient: float
    tempWaterAverage: float
    tempWaterMin: float
    tempWaterMax: float
    volumeTotal: int
    waterPressure: int
    leak: LKLeakInfo
    cacheUpdated: int


class LkStructureMashine(TypedDict):
    """Machines API Resp structure"""

    identity: str
    deviceGroup: str
    deviceType: str
    deviceRole: str
    realestateId: str
    realestateMachineId: str
    zone: LkZoneInfo


class LkZoneInfo(TypedDict):
    """Zone API Resp"""

    zoneId: str
    zoneName: str
    cacheUpdated: int


<<<<<<< HEAD
# Global token storage (persists between coordinator updates)
TOKEN_STORAGE = {
    # Structure: entry_id -> {"jwt": jwt_token, "refresh": refresh_token, "expiry": timestamp}
}


def is_token_valid(token: str) -> bool:
    """Check if JWT token is valid and not expired."""
    if not token:
        return False

    try:
        # JWT tokens have 3 parts separated by dots
        parts = token.split(".")
        if len(parts) != 3:
            return False

        # The second part (payload) contains the expiration time
        payload = parts[1]
        # Add padding for base64 decoding
        payload += "=" * ((4 - len(payload) % 4) % 4)
        decoded = base64.b64decode(payload)
        payload_data = json.loads(decoded)

        # Check expiration
        exp_time = payload_data.get("exp", 0)
        current_time = dt_util.utcnow().timestamp()

        # Token is valid if expiration is in the future (with 5 min margin)
        is_valid = exp_time > current_time + 300
        _LOGGER.debug(
            "Token validity check: exp=%s, now=%s, valid=%s",
            exp_time,
            current_time,
            is_valid,
        )
        return is_valid
    except Exception as ex:
        _LOGGER.warning("Error validating token: %s", ex)
        return False
=======
async def update_listener(hass: HomeAssistant, entry):
    """Handle options update."""
    _LOGGER.debug(entry.options)
    if not hass:  # Not sure, to remove warning
        await hass.config_entries.async_reload(entry.entry_id)


async def async_setup_entry(hass: HomeAssistant, entry: ConfigEntry) -> bool:
    """Set up LK Systems from a config entry."""
    coordinator = LKSystemCoordinator(hass, entry)
    await coordinator.async_config_entry_first_refresh()

    hass.data.setdefault(DOMAIN, {})[entry.entry_id] = coordinator
    entry.async_on_unload(entry.add_update_listener(update_listener))
    await hass.config_entries.async_forward_entry_setups(entry, PLATFORMS)
    await async_setup_services(hass, entry)
    return True

>>>>>>> 0e54e8f2


# Type definitions for better type checking
# LkStructureResp = Dict[str, Any]


class LKSystemCoordinator(DataUpdateCoordinator[LkStructureResp]):
    """Data update coordinator for LK Systems."""

    def __init__(self, hass: HomeAssistant, entry: ConfigEntry) -> None:
        """Initialize the coordinator."""
        # Always convert to integer in case it comes as string from config
        update_interval_minutes = int(
            entry.data.get(CONF_UPDATE_INTERVAL, DEFAULT_UPDATE_INTERVAL)
        )

        _LOGGER.warning(
            "Initializing LK Systems coordinator with update interval: %d minutes",
            update_interval_minutes,
        )

        # Store for later reference
        self._update_interval_minutes = update_interval_minutes
        self._entry = entry
        self._cubic_identity = None
        self._last_update_time = dt_util.now()
        self._entry_id = entry.entry_id

        # Initialize coordinator with update interval
        super().__init__(
            hass,
            _LOGGER,
            name=DOMAIN,
            update_interval=timedelta(minutes=update_interval_minutes),
        )

        # Schedule regular updates
        self._setup_update_interval()

    def _setup_update_interval(self):
        """Set up the update interval."""
        _LOGGER.warning(
            f"Setting up update interval for {DOMAIN} to {self._update_interval_minutes} minutes"
        )

        # Cancel any existing scheduled updates
        self._unsub_refresh = None

        # Ensure the update interval is correctly set
        self.update_interval = timedelta(minutes=self._update_interval_minutes)

        # Log next update time
        next_update = dt_util.utcnow() + self.update_interval
        _LOGGER.warning(
            f"Next automatic update scheduled for: {next_update.isoformat()}"
        )

    async def set_thermostat_temperature(self, device_id, temperature):
        """Set thermostat temperature through the API.

        Args:
            device_id: The device identity (MAC or unique ID)
            temperature: The temperature value in tenths of a degree (e.g. 215 = 21.5°C)

        Returns:
            Result of the API call
        """
        _LOGGER.debug("Setting temperature for device %s to %s", device_id, temperature)

        try:
            # Create a new instance of LKSystemsManager for this operation
            username = self._entry.data.get(CONF_USERNAME)
            password = self._entry.data.get(CONF_PASSWORD)

            async with LKSystemsManager(username, password) as lk_inst:
                # Call the LKSystemsManager method to set the temperature
                result = await lk_inst.set_thermostat_temperature(
                    device_id, temperature
                )

                if not result["success"]:
                    _LOGGER.error("Failed to set temperature: %s", result["error"])
                    return False

                _LOGGER.debug("Temperature set successfully: %s", result["data"])

                # Update the coordinator data to reflect the change
                await self.async_refresh()

                return True

        except Exception as ex:
            _LOGGER.error("Failed to set temperature: %s", ex)
            return False

    async def force_device_update(self, device_id: str) -> bool:
        """Force update for a specific device from API."""
        _LOGGER.warning("FORCE UPDATE REQUESTED for device %s", device_id)

        try:
            # Get credentials
            username = self._entry.data.get(CONF_USERNAME)
            password = self._entry.data.get(CONF_PASSWORD)

            async with LKSystemsManager(username, password) as lk_inst:
                # Use existing token if available
                stored_tokens = TOKEN_STORAGE.get(self._entry_id, {})
                stored_jwt = stored_tokens.get("jwt")

                if stored_jwt and is_token_valid(stored_jwt):
                    lk_inst.jwt_token = stored_jwt
                    lk_inst.refresh_token = stored_tokens.get("refresh")
                else:
                    # Login if no valid token
                    if not await lk_inst.login():
                        _LOGGER.error("Login failed when forcing device update")
                        return False

                    # Store the new tokens
                    TOKEN_STORAGE[self._entry_id] = {
                        "jwt": lk_inst.jwt_token,
                        "refresh": lk_inst.refresh_token,
                        "expiry": dt_util.utcnow().timestamp() + 3600,
                    }

                # Always force update for this device
                success = await lk_inst.get_device_measurement(
                    device_id, force_update=True
                )

                if success and device_id in lk_inst.device_measurements:
                    measurement_data = lk_inst.device_measurements[device_id]

                    # Log the raw measurement data
                    _LOGGER.warning(
                        "Got fresh data for %s: Temperature=%s, Humidity=%s, Battery=%s",
                        device_id,
                        measurement_data.get("currentTemperature"),
                        measurement_data.get("currentHumidity"),
                        measurement_data.get("currentBattery"),
                    )

                    # Update our local data
                    if self.data:
                        # Create device_details dict if not exists
                        if "device_details" not in self.data:
                            self.data["device_details"] = {}

                        if device_id not in self.data["device_details"]:
                            self.data["device_details"][device_id] = {}

                        # Ensure measurement dict exists
                        if "measurement" not in self.data["device_details"][device_id]:
                            self.data["device_details"][device_id]["measurement"] = {}

                        # Update with latest data - full replacement to ensure all fields are updated
                        self.data["device_details"][device_id]["measurement"] = (
                            measurement_data
                        )

                        # Also update in devices list
                        for device in self.data.get("devices", []):
                            device_title = device.get("deviceTitle", {})
                            if (
                                device.get("mac") == device_id
                                or device_title.get("identity") == device_id
                            ):
                                device["measurement"] = measurement_data.copy()
                                break

                        # Also update any devices in hub_data
                        if "hub_data" in self.data:
                            for hub_id, hub_data in self.data["hub_data"].items():
                                if isinstance(hub_data, dict) and "devices" in hub_data:
                                    for device in hub_data["devices"]:
                                        if device.get("mac") == device_id:
                                            device["measurement"] = (
                                                measurement_data.copy()
                                            )

                        # Trigger all listeners to update with new data
                        self.async_set_updated_data(self.data)

                        return True

                return success

        except Exception as ex:
            _LOGGER.error("Error during forced device update: %s", ex)
            return False

    async def _async_update_data(self) -> LkStructureResp:  # noqa: C901
        """Fetch the latest data from the source."""
        # Record update time at the beginning of update
        self._last_update_time = dt_util.now()
        _LOGGER.info(
            "Starting LK Systems data update at %s", self._last_update_time.isoformat()
        )

        try:
            # Get credentials from config entry
            username = self._entry.data.get(CONF_USERNAME)
            password = self._entry.data.get(CONF_PASSWORD)

            # Add validation to ensure credentials are present
            if not username or not password:
                _LOGGER.error(
                    "Missing credentials for LK Systems API. Check your configuration."
                )
                raise ConfigEntryAuthFailed("Missing username or password")

            _LOGGER.debug("Using credentials for user: %s", username)

            # Check if we have stored tokens for this entry
            stored_tokens = TOKEN_STORAGE.get(self._entry_id, {})
            stored_jwt = stored_tokens.get("jwt")

            async with LKSystemsManager(username, password) as lk_inst:
                # Set the token if we have it and it's valid
                if stored_jwt and is_token_valid(stored_jwt):
                    _LOGGER.info("Using existing JWT token - skipping login")
                    lk_inst.jwt_token = stored_jwt
                    lk_inst.refresh_token = stored_tokens.get("refresh")
                    lk_inst.userid = stored_tokens.get("userid")
                else:
                    _LOGGER.info("No valid token, performing full login")
                    if not await lk_inst.login():
                        _LOGGER.error("Login failed")
                        raise ConfigEntryAuthFailed("Authentication failed")

                    # Store the new tokens
                    TOKEN_STORAGE[self._entry_id] = {
                        "jwt": lk_inst.jwt_token,
                        "refresh": lk_inst.refresh_token,
                        "expiry": dt_util.utcnow().timestamp()
                        + 3600,  # Assume 1 hour validity
                        "userid": lk_inst.userid,
                    }
                    _LOGGER.info("New tokens obtained and stored")

                # Step 2: Get user structure with device information
                if not await lk_inst.get_user_structure():
                    _LOGGER.error("Failed to get user structure, abort update")
                    raise UpdateFailed("Unknown error get_user_structure")

                # Initialize response structure
                resp: LkStructureResp = {
                    "realestateId": lk_inst.user_structure["realestateId"],
                    "name": lk_inst.user_structure["name"],
                    "city": lk_inst.user_structure["city"],
                    "address": lk_inst.user_structure["address"],
                    "zip": lk_inst.user_structure["zip"],
                    "country": lk_inst.user_structure["country"],
                    "ownerId": lk_inst.user_structure["ownerId"],
                    "cacheUpdated": lk_inst.user_structure["cacheUpdated"],
                    "cubic_machine_info": next(
                        (
                            x
                            for x in lk_inst.user_structure["realestateMachines"]
                            if x["deviceType"] == "cubicsecure"
                            and x["deviceRole"] == "cubicsecure"
                        ),
                        None,
                    ),
<<<<<<< HEAD
                    "cubic_last_messurement": None,
                    "devices": [],
                    "device_details": {},  # Will store detailed information about each device
                    "update_time": self._last_update_time.isoformat(),
                    "next_update_time": (
                        self._last_update_time + self.update_interval
                    ).isoformat(),
                }

                # Extract devices from user structure
                devices = []
                device_identities = []
                arc_sense_devices = []  # Track Arc sense devices for direct updates

                # Process all devices from structure
                if "realestateMachines" in lk_inst.user_structure:
                    for machine in lk_inst.user_structure["realestateMachines"]:
                        # Skip if no identity
                        if not machine.get("identity"):
                            continue

                        device_identity = machine.get("identity")
                        device_identities.append(device_identity)

                        device_data = {
                            "deviceTitle": machine,
                            "mac": machine.get("identity"),
                            "cacheUpdated": lk_inst.user_structure.get(
                                "cacheUpdated", 0
                            ),
                        }
                        devices.append(device_data)

                        # Track Arc sense devices for direct measurements
                        if (
                            machine.get("deviceGroup") == "arc"
                            and machine.get("deviceType") == "arc-sense"
                        ):
                            arc_sense_devices.append(device_identity)

                        # Step 3: Get detailed information for each device
                        if machine.get("deviceGroup") == "arc":
                            if machine.get("deviceType") == "arc-sense":
                                # Fetch measurement data - always force update to get latest values
                                if await lk_inst.get_device_measurement(
                                    device_identity, force_update=True
                                ):
                                    resp["device_details"][device_identity] = {
                                        "measurement": lk_inst.device_measurements.get(
                                            device_identity
                                        )
                                    }
                                    # Also add to the device in the devices list
                                    device_data["measurement"] = (
                                        lk_inst.device_measurements.get(device_identity)
                                    )

                                # Fetch configuration data
                                if await lk_inst.get_device_configuration(
                                    device_identity
                                ):
                                    if device_identity not in resp["device_details"]:
                                        resp["device_details"][device_identity] = {}
                                    resp["device_details"][device_identity][
                                        "configuration"
                                    ] = lk_inst.device_configurations.get(
                                        device_identity
                                    )
                                    # Also add to the device in the devices list
                                    device_data["configuration"] = (
                                        lk_inst.device_configurations.get(
                                            device_identity
                                        )
                                    )

                            elif machine.get("deviceType") == "arc-hub":
                                # Fetch hub data if available
                                hub_id = device_identity
                                if await lk_inst.get_hub_devices(hub_id):
                                    if "hub_data" not in resp:
                                        resp["hub_data"] = {}
                                    resp["hub_data"][hub_id] = lk_inst.hub_devices

                                    # Process devices from this hub
                                    if (
                                        isinstance(lk_inst.hub_devices, dict)
                                        and "devices" in lk_inst.hub_devices
                                    ):
                                        for hub_device in lk_inst.hub_devices[
                                            "devices"
                                        ]:
                                            if (
                                                hub_device.get("mac")
                                                and hub_device.get("mac")
                                                not in device_identities
                                            ):
                                                device_identities.append(
                                                    hub_device.get("mac")
                                                )
                                                devices.append(hub_device)

                                                # Also fetch detailed data for hub devices
                                                device_mac = hub_device.get("mac")
                                                if device_mac:
                                                    # Measurement data should already be in the hub devices
                                                    if "measurement" in hub_device:
                                                        if (
                                                            device_mac
                                                            not in resp[
                                                                "device_details"
                                                            ]
                                                        ):
                                                            resp["device_details"][
                                                                device_mac
                                                            ] = {}
                                                        resp["device_details"][
                                                            device_mac
                                                        ]["measurement"] = hub_device[
                                                            "measurement"
                                                        ]

                        # For cubic devices (if they exist)
                        elif (
                            machine.get("deviceType") == "cubicsecure"
                            and machine.get("deviceRole") == "cubicsecure"
                        ):
                            resp["cubic_machine_info"] = machine
                            self._cubic_identity = device_identity

                            # Try to get cubic measurements but don't fail if not available
                            try:
                                if await lk_inst.get_cubic_secure_measurement(
                                    device_identity
                                ):
                                    resp["cubic_last_messurement"] = (
                                        lk_inst.cubic_secure_messurement
                                    )

                                if lk_inst.cubic_secure_messurement is not None:
                                    # Get time as unix timestamp
                                    timestamp = int(time.time())
                                    if (
                                        timestamp
                                        - lk_inst.cubic_secure_messurement[
                                            "cacheUpdated"
                                        ]
                                        > 3600
                                    ):
                                        _LOGGER.debug(
                                            "Cubic secure measurement is older than 1 hour, force update"
                                        )
                                        if not await lk_inst.get_cubic_secure_measurement(
                                            self._cubic_identity, force_update=True
                                        ):
                                            _LOGGER.error(
                                                "Failed to get cubic secure measurement, abort update"
                                            )
                                            raise UpdateFailed(
                                                "Unknown error get_cubic_secure_measurement"
                                            )

                                resp["cubic_last_measurement"] = (
                                    lk_inst.cubic_secure_messurement
                                )
                                if not await lk_inst.get_cubic_secure_configuration(
                                    self._cubic_identity
                                ):
                                    _LOGGER.error(
                                        "Failed to get cubic secure configuration, abort update"
                                    )
                                    raise UpdateFailed(
                                        "Unknown error get_cubic_secure_measurement"
                                    )
                                if lk_inst.cubic_secure_configuration is not None:
                                    # Get time as unix timestamp
                                    timestamp = int(time.time())
                                    if (
                                        timestamp
                                        - lk_inst.cubic_secure_configuration[
                                            "cacheUpdated"
                                        ]
                                        > 3600
                                    ):
                                        _LOGGER.debug(
                                            "Cubic secure configuration is older than 1 hour, force update"
                                        )
                                        if not await lk_inst.get_cubic_secure_configuration(
                                            self._cubic_identity, force_update=True
                                        ):
                                            _LOGGER.error(
                                                "Failed to get cubic secure configuration, abort update"
                                            )
                                            raise UpdateFailed(
                                                "Unknown error get_cubic_secure_configuration"
                                            )

                                resp["cubic_configuration"] = (
                                    lk_inst.cubic_secure_configuration
                                )
                            except Exception as err:
                                _LOGGER.warning(
                                    "Error fetching cubic measurements: %s", str(err)
                                )

                # Now directly fetch fresh measurement data for each Arc sense device
                _LOGGER.info(
                    "Fetching direct measurements for %d Arc sense devices",
                    len(arc_sense_devices),
                )
                for device_id in arc_sense_devices:
                    _LOGGER.debug(
                        "Fetching fresh measurement data for Arc device: %s", device_id
                    )

                    # Always get the latest data with force_update=True
                    if await lk_inst.get_device_measurement(
                        device_id, force_update=True
                    ):
                        measurement_data = lk_inst.device_measurements.get(device_id)

                        if measurement_data:
                            # Store in device_details for easy access by sensors
                            if device_id not in resp["device_details"]:
                                resp["device_details"][device_id] = {}

                            resp["device_details"][device_id]["measurement"] = (
                                measurement_data
                            )

                            # Log the fetched values
                            _LOGGER.debug(
                                "Got measurement for %s: Temp=%.1f°C, Humidity=%.1f%%, Battery=%s%%, RSSI=%sdBm",
                                device_id,
                                float(measurement_data.get("currentTemperature", 0))
                                / 10,
                                float(measurement_data.get("currentHumidity", 0)) / 10,
                                measurement_data.get("currentBattery", 0),
                                measurement_data.get("currentRssi", 0),
                            )

                            # Also update the device in the devices list
                            for device in devices:
                                device_title = device.get("deviceTitle", {})
                                if (
                                    device.get("mac") == device_id
                                    or device_title.get("identity") == device_id
                                ):
                                    device["measurement"] = measurement_data.copy()
                                    break
                    else:
                        _LOGGER.warning(
                            "Failed to get measurement data for device %s", device_id
                        )
=======
                    "cubic_last_measurement": None,
                    "update_time": None,
                    "next_update_time": None,
                    "cubic_configuration": None,
                }

                if (
                    resp["cubic_machine_info"]
                    and resp["cubic_machine_info"]["identity"]
                ):
                    self._cubic_identity = resp["cubic_machine_info"]["identity"]

                if not await lk_inst.get_cubic_secure_measurement(self._cubic_identity):
                    _LOGGER.error(
                        "Failed to get cubic secure measurement, abort update"
                    )
                    raise UpdateFailed("Unknown error get_cubic_secure_measurement")
                if lk_inst.cubic_secure_measurement is not None:
                    # Get time as unix timestamp
                    timestamp = int(time.time())
                    if (
                        timestamp - lk_inst.cubic_secure_measurement["cacheUpdated"]
                        > 3600
                    ):
                        _LOGGER.debug(
                            "Cubic secure measurement is older than 1 hour, force update"
                        )
                        if not await lk_inst.get_cubic_secure_measurement(
                            self._cubic_identity, force_update=True
                        ):
                            _LOGGER.error(
                                "Failed to get cubic secure measurement, abort update"
                            )
                            raise UpdateFailed(
                                "Unknown error get_cubic_secure_measurement"
                            )

                resp["cubic_last_measurement"] = lk_inst.cubic_secure_measurement
                if not await lk_inst.get_cubic_secure_configuration(self._cubic_identity):
                    _LOGGER.error(
                        "Failed to get cubic secure configuration, abort update"
                    )
                    raise UpdateFailed("Unknown error get_cubic_secure_measurement")
                if lk_inst.cubic_secure_configuration is not None:
                    # Get time as unix timestamp
                    timestamp = int(time.time())
                    if (
                        timestamp - lk_inst.cubic_secure_configuration["cacheUpdated"]
                        > 3600
                    ):
                        _LOGGER.debug(
                            "Cubic secure configuration is older than 1 hour, force update"
                        )
                        if not await lk_inst.get_cubic_secure_configuration(
                            self._cubic_identity, force_update=True
                        ):
                            _LOGGER.error(
                                "Failed to get cubic secure configuration, abort update"
                            )
                            raise UpdateFailed(
                                "Unknown error get_cubic_secure_configuration"
                            )

                resp["cubic_configuration"] = lk_inst.cubic_secure_configuration
>>>>>>> 0e54e8f2

                # Also get measurements for devices listed in hub data if not already fetched
                if "hub_data" in resp:
                    for hub_id, hub_data in resp["hub_data"].items():
                        if isinstance(hub_data, dict) and "devices" in hub_data:
                            for device in hub_data["devices"]:
                                device_id = device.get("mac")

                                # Skip if already processed or not an Arc sense device
                                if not device_id or device_id in arc_sense_devices:
                                    continue

                                device_title = device.get("deviceTitle", {})
                                if (
                                    device_title.get("deviceGroup") == "arc"
                                    and device_title.get("deviceType") == "arc-sense"
                                ):
                                    _LOGGER.debug(
                                        "Fetching fresh measurement for hub device: %s",
                                        device_id,
                                    )

                                    # Direct measurement fetch
                                    if await lk_inst.get_device_measurement(
                                        device_id, force_update=True
                                    ):
                                        measurement_data = (
                                            lk_inst.device_measurements.get(device_id)
                                        )

                                        if measurement_data:
                                            # Store in device_details
                                            if device_id not in resp["device_details"]:
                                                resp["device_details"][device_id] = {}

                                            resp["device_details"][device_id][
                                                "measurement"
                                            ] = measurement_data

                                            # Also update the device in hub_data
                                            device["measurement"] = (
                                                measurement_data.copy()
                                            )
                                    else:
                                        _LOGGER.warning(
                                            "Failed to get measurement for hub device %s",
                                            device_id,
                                        )

                # Store all devices in the response
                resp["devices"] = devices

                _LOGGER.info(
                    "LK Systems update completed. Found %s devices. Next update in %s minutes at %s",
                    len(resp.get("devices", [])),
                    self.update_interval.total_seconds() / 60,
                    resp["next_update_time"],
                )

                return resp

        except InvalidAuth as err:
            _LOGGER.error("Authentication error during update: %s", str(err))
            raise ConfigEntryAuthFailed from err
        except LKSystemsError as err:
            _LOGGER.error("LK Systems error during update: %s", str(err))
            raise UpdateFailed(str(err)) from err


async def async_setup(hass: HomeAssistant, config: ConfigType) -> bool:
    """Set up the LK Systems component."""
    hass.data[DOMAIN] = {}
    return True


async def async_setup_entry(hass: HomeAssistant, entry: ConfigEntry) -> bool:
    """Set up LK Systems from a config entry."""
    coordinator = LKSystemCoordinator(hass, entry)

    # Fetch initial data so we have data when entities subscribe
    try:
        await coordinator.async_config_entry_first_refresh()
    except ConfigEntryAuthFailed:
        # If we get an auth error, we'll try to reauth
        hass.async_create_task(
            hass.config_entries.flow.async_init(
                DOMAIN,
                context={"source": "reauth"},
                data=entry.data,
            )
        )
        return False

    hass.data[DOMAIN][entry.entry_id] = coordinator

    # Set up all platforms for this device/entry
    await hass.config_entries.async_forward_entry_setups(entry, PLATFORMS)

    # Set up options update listener
    entry.async_on_unload(entry.add_update_listener(async_update_options))

    # Register services for the integration
    async def handle_refresh_device(call):
        """Handle the service call to refresh a device."""
        device_id = call.data.get("device_id", None)
        coordinator = hass.data[DOMAIN][entry.entry_id]

        if device_id:
            # Refresh specific device
            _LOGGER.info("Service called to refresh device: %s", device_id)
            await coordinator.force_device_update(device_id)
        else:
            # Refresh all devices
            _LOGGER.info("Service called to refresh all devices")
            await coordinator.async_refresh()

    # Register custom services
    hass.services.async_register(
        DOMAIN,
        "refresh_device",
        handle_refresh_device,
        schema=vol.Schema(
            {
                vol.Optional("device_id"): cv.string,
            }
        ),
    )
    await async_setup_services(hass, entry)

    return True


async def async_update_options(hass: HomeAssistant, entry: ConfigEntry) -> None:
    """Update options."""
    coordinator = hass.data[DOMAIN][entry.entry_id]

    # Check if update interval has changed
    old_update_interval = coordinator._update_interval_minutes
    new_update_interval = entry.options.get(
        CONF_UPDATE_INTERVAL,
        entry.data.get(CONF_UPDATE_INTERVAL, DEFAULT_UPDATE_INTERVAL),
    )

    # If update interval changed, log it
    if old_update_interval != new_update_interval:
        _LOGGER.warning(
            "Update interval changed from %s to %s minutes",
            old_update_interval,
            new_update_interval,
        )

        # Force immediate update after reload
        hass.async_create_task(coordinator.async_refresh())

    # Reload entry
    await hass.config_entries.async_reload(entry.entry_id)


async def async_unload_entry(hass: HomeAssistant, entry: ConfigEntry) -> bool:
    """Unload a config entry."""
    unload_ok = await hass.config_entries.async_unload_platforms(entry, PLATFORMS)

    if unload_ok:
        # Clear token from cache on unload
        TOKEN_STORAGE.pop(entry.entry_id, None)
        hass.data[DOMAIN].pop(entry.entry_id)

    return unload_ok


class LksystemsError(HomeAssistantError):
    """Base error."""


class InvalidAuth(LksystemsError):
    """Raised when invalid authentication credentials are provided."""


class APIRatelimitExceeded(LksystemsError):
    """Raised when the API rate limit is exceeded."""


class UnknownError(LksystemsError):
    """Raised when an unknown error occurs."""<|MERGE_RESOLUTION|>--- conflicted
+++ resolved
@@ -1,12 +1,10 @@
 """LK Systems integration."""
 
 from __future__ import annotations
-<<<<<<< HEAD
-
-=======
+
 from .pylksystems import LKSystemsManager, LKThresholds, LKPressureThresholds
 from datetime import time, timedelta
->>>>>>> 0e54e8f2
+
 import logging
 from typing import TypedDict
 from datetime import timedelta
@@ -27,18 +25,11 @@
 from homeassistant.const import CONF_PASSWORD, CONF_USERNAME, Platform
 from homeassistant.core import HomeAssistant
 from homeassistant.helpers.typing import ConfigType
-<<<<<<< HEAD
-from homeassistant.helpers.update_coordinator import (
-    DataUpdateCoordinator,
-    UpdateFailed,
-)
-=======
 
 from homeassistant.exceptions import ConfigEntryAuthFailed, HomeAssistantError
 from homeassistant.helpers import config_validation as cv
 from homeassistant.helpers.dispatcher import async_dispatcher_send
 from homeassistant.helpers.update_coordinator import DataUpdateCoordinator, UpdateFailed
->>>>>>> 0e54e8f2
 from homeassistant.util import dt as dt_util
 import voluptuous as vol
 from homeassistant.helpers import config_validation as cv
@@ -176,48 +167,6 @@
     cacheUpdated: int
 
 
-<<<<<<< HEAD
-# Global token storage (persists between coordinator updates)
-TOKEN_STORAGE = {
-    # Structure: entry_id -> {"jwt": jwt_token, "refresh": refresh_token, "expiry": timestamp}
-}
-
-
-def is_token_valid(token: str) -> bool:
-    """Check if JWT token is valid and not expired."""
-    if not token:
-        return False
-
-    try:
-        # JWT tokens have 3 parts separated by dots
-        parts = token.split(".")
-        if len(parts) != 3:
-            return False
-
-        # The second part (payload) contains the expiration time
-        payload = parts[1]
-        # Add padding for base64 decoding
-        payload += "=" * ((4 - len(payload) % 4) % 4)
-        decoded = base64.b64decode(payload)
-        payload_data = json.loads(decoded)
-
-        # Check expiration
-        exp_time = payload_data.get("exp", 0)
-        current_time = dt_util.utcnow().timestamp()
-
-        # Token is valid if expiration is in the future (with 5 min margin)
-        is_valid = exp_time > current_time + 300
-        _LOGGER.debug(
-            "Token validity check: exp=%s, now=%s, valid=%s",
-            exp_time,
-            current_time,
-            is_valid,
-        )
-        return is_valid
-    except Exception as ex:
-        _LOGGER.warning("Error validating token: %s", ex)
-        return False
-=======
 async def update_listener(hass: HomeAssistant, entry):
     """Handle options update."""
     _LOGGER.debug(entry.options)
@@ -236,7 +185,6 @@
     await async_setup_services(hass, entry)
     return True
 
->>>>>>> 0e54e8f2
 
 
 # Type definitions for better type checking
@@ -501,261 +449,6 @@
                         ),
                         None,
                     ),
-<<<<<<< HEAD
-                    "cubic_last_messurement": None,
-                    "devices": [],
-                    "device_details": {},  # Will store detailed information about each device
-                    "update_time": self._last_update_time.isoformat(),
-                    "next_update_time": (
-                        self._last_update_time + self.update_interval
-                    ).isoformat(),
-                }
-
-                # Extract devices from user structure
-                devices = []
-                device_identities = []
-                arc_sense_devices = []  # Track Arc sense devices for direct updates
-
-                # Process all devices from structure
-                if "realestateMachines" in lk_inst.user_structure:
-                    for machine in lk_inst.user_structure["realestateMachines"]:
-                        # Skip if no identity
-                        if not machine.get("identity"):
-                            continue
-
-                        device_identity = machine.get("identity")
-                        device_identities.append(device_identity)
-
-                        device_data = {
-                            "deviceTitle": machine,
-                            "mac": machine.get("identity"),
-                            "cacheUpdated": lk_inst.user_structure.get(
-                                "cacheUpdated", 0
-                            ),
-                        }
-                        devices.append(device_data)
-
-                        # Track Arc sense devices for direct measurements
-                        if (
-                            machine.get("deviceGroup") == "arc"
-                            and machine.get("deviceType") == "arc-sense"
-                        ):
-                            arc_sense_devices.append(device_identity)
-
-                        # Step 3: Get detailed information for each device
-                        if machine.get("deviceGroup") == "arc":
-                            if machine.get("deviceType") == "arc-sense":
-                                # Fetch measurement data - always force update to get latest values
-                                if await lk_inst.get_device_measurement(
-                                    device_identity, force_update=True
-                                ):
-                                    resp["device_details"][device_identity] = {
-                                        "measurement": lk_inst.device_measurements.get(
-                                            device_identity
-                                        )
-                                    }
-                                    # Also add to the device in the devices list
-                                    device_data["measurement"] = (
-                                        lk_inst.device_measurements.get(device_identity)
-                                    )
-
-                                # Fetch configuration data
-                                if await lk_inst.get_device_configuration(
-                                    device_identity
-                                ):
-                                    if device_identity not in resp["device_details"]:
-                                        resp["device_details"][device_identity] = {}
-                                    resp["device_details"][device_identity][
-                                        "configuration"
-                                    ] = lk_inst.device_configurations.get(
-                                        device_identity
-                                    )
-                                    # Also add to the device in the devices list
-                                    device_data["configuration"] = (
-                                        lk_inst.device_configurations.get(
-                                            device_identity
-                                        )
-                                    )
-
-                            elif machine.get("deviceType") == "arc-hub":
-                                # Fetch hub data if available
-                                hub_id = device_identity
-                                if await lk_inst.get_hub_devices(hub_id):
-                                    if "hub_data" not in resp:
-                                        resp["hub_data"] = {}
-                                    resp["hub_data"][hub_id] = lk_inst.hub_devices
-
-                                    # Process devices from this hub
-                                    if (
-                                        isinstance(lk_inst.hub_devices, dict)
-                                        and "devices" in lk_inst.hub_devices
-                                    ):
-                                        for hub_device in lk_inst.hub_devices[
-                                            "devices"
-                                        ]:
-                                            if (
-                                                hub_device.get("mac")
-                                                and hub_device.get("mac")
-                                                not in device_identities
-                                            ):
-                                                device_identities.append(
-                                                    hub_device.get("mac")
-                                                )
-                                                devices.append(hub_device)
-
-                                                # Also fetch detailed data for hub devices
-                                                device_mac = hub_device.get("mac")
-                                                if device_mac:
-                                                    # Measurement data should already be in the hub devices
-                                                    if "measurement" in hub_device:
-                                                        if (
-                                                            device_mac
-                                                            not in resp[
-                                                                "device_details"
-                                                            ]
-                                                        ):
-                                                            resp["device_details"][
-                                                                device_mac
-                                                            ] = {}
-                                                        resp["device_details"][
-                                                            device_mac
-                                                        ]["measurement"] = hub_device[
-                                                            "measurement"
-                                                        ]
-
-                        # For cubic devices (if they exist)
-                        elif (
-                            machine.get("deviceType") == "cubicsecure"
-                            and machine.get("deviceRole") == "cubicsecure"
-                        ):
-                            resp["cubic_machine_info"] = machine
-                            self._cubic_identity = device_identity
-
-                            # Try to get cubic measurements but don't fail if not available
-                            try:
-                                if await lk_inst.get_cubic_secure_measurement(
-                                    device_identity
-                                ):
-                                    resp["cubic_last_messurement"] = (
-                                        lk_inst.cubic_secure_messurement
-                                    )
-
-                                if lk_inst.cubic_secure_messurement is not None:
-                                    # Get time as unix timestamp
-                                    timestamp = int(time.time())
-                                    if (
-                                        timestamp
-                                        - lk_inst.cubic_secure_messurement[
-                                            "cacheUpdated"
-                                        ]
-                                        > 3600
-                                    ):
-                                        _LOGGER.debug(
-                                            "Cubic secure measurement is older than 1 hour, force update"
-                                        )
-                                        if not await lk_inst.get_cubic_secure_measurement(
-                                            self._cubic_identity, force_update=True
-                                        ):
-                                            _LOGGER.error(
-                                                "Failed to get cubic secure measurement, abort update"
-                                            )
-                                            raise UpdateFailed(
-                                                "Unknown error get_cubic_secure_measurement"
-                                            )
-
-                                resp["cubic_last_measurement"] = (
-                                    lk_inst.cubic_secure_messurement
-                                )
-                                if not await lk_inst.get_cubic_secure_configuration(
-                                    self._cubic_identity
-                                ):
-                                    _LOGGER.error(
-                                        "Failed to get cubic secure configuration, abort update"
-                                    )
-                                    raise UpdateFailed(
-                                        "Unknown error get_cubic_secure_measurement"
-                                    )
-                                if lk_inst.cubic_secure_configuration is not None:
-                                    # Get time as unix timestamp
-                                    timestamp = int(time.time())
-                                    if (
-                                        timestamp
-                                        - lk_inst.cubic_secure_configuration[
-                                            "cacheUpdated"
-                                        ]
-                                        > 3600
-                                    ):
-                                        _LOGGER.debug(
-                                            "Cubic secure configuration is older than 1 hour, force update"
-                                        )
-                                        if not await lk_inst.get_cubic_secure_configuration(
-                                            self._cubic_identity, force_update=True
-                                        ):
-                                            _LOGGER.error(
-                                                "Failed to get cubic secure configuration, abort update"
-                                            )
-                                            raise UpdateFailed(
-                                                "Unknown error get_cubic_secure_configuration"
-                                            )
-
-                                resp["cubic_configuration"] = (
-                                    lk_inst.cubic_secure_configuration
-                                )
-                            except Exception as err:
-                                _LOGGER.warning(
-                                    "Error fetching cubic measurements: %s", str(err)
-                                )
-
-                # Now directly fetch fresh measurement data for each Arc sense device
-                _LOGGER.info(
-                    "Fetching direct measurements for %d Arc sense devices",
-                    len(arc_sense_devices),
-                )
-                for device_id in arc_sense_devices:
-                    _LOGGER.debug(
-                        "Fetching fresh measurement data for Arc device: %s", device_id
-                    )
-
-                    # Always get the latest data with force_update=True
-                    if await lk_inst.get_device_measurement(
-                        device_id, force_update=True
-                    ):
-                        measurement_data = lk_inst.device_measurements.get(device_id)
-
-                        if measurement_data:
-                            # Store in device_details for easy access by sensors
-                            if device_id not in resp["device_details"]:
-                                resp["device_details"][device_id] = {}
-
-                            resp["device_details"][device_id]["measurement"] = (
-                                measurement_data
-                            )
-
-                            # Log the fetched values
-                            _LOGGER.debug(
-                                "Got measurement for %s: Temp=%.1f°C, Humidity=%.1f%%, Battery=%s%%, RSSI=%sdBm",
-                                device_id,
-                                float(measurement_data.get("currentTemperature", 0))
-                                / 10,
-                                float(measurement_data.get("currentHumidity", 0)) / 10,
-                                measurement_data.get("currentBattery", 0),
-                                measurement_data.get("currentRssi", 0),
-                            )
-
-                            # Also update the device in the devices list
-                            for device in devices:
-                                device_title = device.get("deviceTitle", {})
-                                if (
-                                    device.get("mac") == device_id
-                                    or device_title.get("identity") == device_id
-                                ):
-                                    device["measurement"] = measurement_data.copy()
-                                    break
-                    else:
-                        _LOGGER.warning(
-                            "Failed to get measurement data for device %s", device_id
-                        )
-=======
                     "cubic_last_measurement": None,
                     "update_time": None,
                     "next_update_time": None,
@@ -820,7 +513,6 @@
                             )
 
                 resp["cubic_configuration"] = lk_inst.cubic_secure_configuration
->>>>>>> 0e54e8f2
 
                 # Also get measurements for devices listed in hub data if not already fetched
                 if "hub_data" in resp:
